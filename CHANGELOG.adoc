--- conflicted
+++ resolved
@@ -11,13 +11,9 @@
 === Added
 
 - Define Jakarta Data extensions
-<<<<<<< HEAD
 - Create BasicRepository
 - Include insert and update methods in CrudRepository
-
-=======
 - Create Insert, Update, Delete and Save annotations
->>>>>>> b7bcb547
 
 === Changed
 
