// Copyright (c) 2022, 2024 Contributors to the Eclipse Foundation
//
// This program and the accompanying materials are made available under the
// terms of the Eclipse Public License v. 2.0 which is available at
// http://www.eclipse.org/legal/epl-2.0.
//
// This Source Code may also be made available under the following Secondary
// Licenses when the conditions for such availability set forth in the Eclipse
// Public License v. 2.0 are satisfied: GNU General Public License, version 2
// with the GNU Classpath Exception which is available at
// https://www.gnu.org/software/classpath/license.html.
//
// SPDX-License-Identifier: EPL-2.0 OR GPL-2.0 WITH Classpath-exception-2.0

= Jakarta Data: Query by Method Name Extension
:title: Jakarta Data: Query by Method Name Extension
:pdf-theme: ../../theme/jakartaee-theme.yml
:authors:
:email:
:version-label!:
:doctype: book
:license: Apache License v2.0
:inceptionYear: 2022
:source-highlighter: coderay
:toc: left
:toclevels: 3
:sectnumlevels: 4
:setanchors:
:stem:
ifdef::backend-pdf[]
:pagenums:
:numbered:
:title-logo-image: image:jakarta_ee_logo_schooner_color_stacked_default.png[pdfwidth=4.25in,align=right]
endif::[]
:icons: font
ifndef::imagesdir[:imagesdir: images]
ifndef::sourcedir[:sourcedir: ../../main/java]

:sectnums!:
include::chapters/license/license-efsl.adoc[]

:sectnums:

== Introduction

_Query by Method Name_ is a query language suitable for embedding in the names of methods written in Java.
As such, its syntax is limited to the use of legal identifier characters, so the text of a query must contain neither whitespace, nor punctuation characters, nor numeric operators, nor comparison operators.

Jakarta Data 1.0 offers a Query by Method Name facility as an extension to the specification, providing a migration path for existing applications written for repository frameworks which offer similar functionality.

The functionality described here overlaps significantly with both:

- parameter-based automatic query methods, that is, `@Find` and `@Delete`, and
- annotated query methods, that is `@Query` and Jakarta Data Query Language or Jakarta Persistence Query Language.

Therefore, these alternative approaches are strongly preferred for newly-written code.

A Jakarta Data provider is required to support the Query by Method Name extension in Jakarta Data 1.0.

WARNING: This functionality is considered deprecated, and the requirement that a provider support the Query by Method Name extension will be removed in a future version of Jakarta Data.

== Query by Method Name

The Query by Method Name mechanism allows for creating query commands by naming convention.

[source,java]
----
@Repository
public interface ProductRepository extends BasicRepository<Product, Long> {

  List<Product> findByName(String name);

  @OrderBy("price")
  List<Product> findByNameLike(String namePattern);

  List<Product> findByNameLikeAndPriceLessThanOrderByPriceDesc(String namePattern, float priceBelow);

}
----

The parsing of query method names follows a specific format:

- The method name consists of the subject, the predicate, and optionally the order clause.
- The subject begins with the action (such as `find` or `delete`) and is optionally followed by an expression (for example, `First10`), followed by any number of other characters, followed by `By`.
- The predicate defines the query's condition or filtering criteria, where multiple conditions are delimited by `And` or `Or`. For example, `PriceLessThanAndNameLike`. Each condition consists of a property name, optionally followed by `IgnoreCase` (for text properties), optionally followed by `Not`, optionally followed by an operator such as `LessThan` or `Like`. Absence of the operator implies the equality condition.
- The order clause, which is optional, begins with `OrderBy` and is followed by one or more ordered pairings consisting of entity attribute name and direction of sorting (`Asc` or `Desc`). The direction can be omitted on the final property, in which case `Asc` is implied. Ordering of results is performed by sorting the first entity attribute according to its respective direction, where results that sort to the same position are subsequently sorted by the second entity attribute according to its respective direction, and so forth.
- The method name is formed by combining the subject, predicate, and order clause, in that order.

NOTE: This specification uses the terms subject and predicate in a way that aligns with industry terminology rather than how they are defined in English grammar.

Queries can also handle entities with relation attributes by specifying the relationship using dot notation, with the dot converted to underscore so that it is a valid character within the method name.

Example query methods:

- `findByName(String name)`: Find entities by the 'name' property.
- `findByAgeGreaterThan(int age)`: Find entities where 'age' is greater than the specified value.
- `findByAuthorName(String authorName)`: Find entities by the 'authorName' property of a related entity.
- `findByCategoryNameAndPriceLessThan(String categoryName, double price)`: Find entities by 'categoryName' and 'price' properties, applying an 'And' condition.
- `findByNameLikeOrderByPriceDescIdAsc`: Find entities by matching the 'name' property against a pattern, sorting the results by 'price' in descending order, and sorting results with the same 'price' by the 'id' in ascending order.

=== BNF Grammar for Query Methods

Query methods allow developers to create database queries using method naming conventions. These methods consist of a subject, predicate, and optional order clause. This BNF notation provides a structured representation for understanding and implementing these powerful querying techniques in your applications.

[source,bnf]
----
<query-method> ::= <subject> <predicate> [<order-clause>]
<subject> ::= (<action> | "find" <find-expression>) [<ignored-text>] "By"
<action> ::= "find" | "delete" | "update" | "count" | "exists"
<find-expression> ::= "First" [<positive-integer>]
<predicate> ::= <condition> { ("And" | "Or") <condition> }
<condition> ::= <property> ["IgnoreCase"] ["Not"] [<operator>]
<operator> ::= "Contains" | "EndsWith" | "StartsWith" | "LessThan"| "LessThanEqual" | "GreaterThan" | "GreaterThanEqual" | "Between" | "Like" | "In" | "Null" | "True" | "False"
<property> ::= <identifier> | <identifier> "_" <property>
<identifier> ::= <word>
<positive-integer> ::= <digit> { <digit> }
<order-clause> ::= "OrderBy" { <order-item> } ( <order-item> | <property> )
<order-item> ::= <property> ("Asc" | "Desc")
----

Explanation of the BNF elements:

- `<query-method>`: Represents a query method, which consists of a subject, a predicate, and an optional order clause.
- `<subject>`: Defines the action (e.g., "find" or "delete") followed by an optional expression and "By."
- `<action>`: Specifies the action, such as "find" or "delete."
- `<find-expression>`: Represents an optional expression for find operations, such as "First10."
- `<ignored-text>`: Optional text that does not contain "By".
- `<predicate>`: Represents the query's condition or filtering criteria, which can include multiple conditions separated by "And" or "Or."
- `<condition>`: Specifies a property and an operator for the condition.
- `<operator>`: Defines the operator for the condition, like "Between" or "LessThan." When absent, equality is implied.
- `<property>`: Represents a property name, which can include underscores for nested properties.
- `<identifier>`: Represents a word (e.g., property names, action names, etc.).
- `<positive-integer>`: Represents a whole number greater than zero.
- `<order-clause>`: Specifies the optional order clause, starting with "OrderBy" and followed by one or more order items.
- `<order-item>`: Represents an ordered collection of entity attributes by which to sort results, including an optional "Asc" or "Desc" to specify the sort direction.

=== Query by Method Name Keywords

The following table lists the _Query by Method Name_ keywords that must be supported by Jakarta Data providers, except where explicitly indicated for a type of database.

|===
|Keyword |Description| Not Required For

|findBy
|General query method returning entities.
|Key-value, Wide-Column

|deleteBy
|Delete query method returning either no result (void) or the delete count.
|Key-value, Wide-Column

|countBy
|Count projection returning a numeric result.
|Key-value, Wide-Column

|existsBy
|Exists projection, returning as a `boolean` result.
|Key-value, Wide-Column
|===

[NOTE]
====
The "Not Required For" column indicates the database types for which the respective keyword is not required or applicable.
====
Jakarta Data implementations must support the following list of Query by Method Name keywords, except where indicated for a database type. A repository method must raise `java.lang.UnsupportedOperationException` or a more specific subclass of the exception if the database does not provide the requested functionality.

|===
|Keyword |Description | Method signature Sample| Not Required For

|And
|The `And` operator requires both conditions to match.
|findByNameAndYear
|Key-value, Wide-Column

|Or
|The `Or` operator requires at least one of the conditions to match.
|findByNameOrYear
|Key-value, Wide-Column

|Not
|Negates the condition that immediately follows the `Not` keyword. When used without a subsequent keyword, means not equal to.
|findByNameNotLike
|Key-value, Wide-Column

|Between
|Find results where the property is between (inclusive of) two given values, with the first value being the inclusive minimum and the second value being the inclusive maximum.
|findByDateBetween
|Key-value, Wide-Column

|Contains
|Matches String values with the given substring, which can be a pattern.
|findByProductNameContains
|Key-value, Wide-Column, Document, Graph

|EndsWith
|Matches String values with the given ending, which can be a pattern.
|findByProductNameEndsWith
|Key-value, Wide-Column, Document, Graph

|First
|For a query with ordered results, limits the quantity of results to the number following First, or if there is no subsequent number, to a single result.
|findFirst10By
|Key-value, Wide-Column, Document, Graph

|LessThan
|Find results where the property is less than the given value
|findByAgeLessThan
|Key-value, Wide-Column

|GreaterThan
|Find results where the property is greater than the given value
|findByAgeGreaterThan
|Key-value, Wide-Column

|LessThanEqual
|Find results where the property is less than or equal to the given value
|findByAgeLessThanEqual
|Key-value, Wide-Column

|GreaterThanEqual
|Find results where the property is greater than or equal to the given value
|findByAgeGreaterThanEqual
|Key-value, Wide-Column

|Like
|Matches String values against the given pattern.
|findByTitleLike
|Key-value, Wide-Column, Document, Graph

|IgnoreCase
|Requests that string values be compared independent of case for query conditions and ordering.
|findByStreetNameIgnoreCaseLike
|Key-value, Wide-Column, Document, Graph

|In
|Find results where the property is one of the values that are contained within the given `Set`.
|findByIdIn
|Key-value, Wide-Column, Document, Graph

|Null
|Finds results where the property has a null value.
|findByYearRetiredNull
|Key-value, Wide-Column, Document, Graph

|StartsWith
|Matches String values with the given beginning, which can be a pattern.
|findByFirstNameStartsWith
|Key-value, Wide-Column, Document, Graph

|True
|Finds results where the property has a boolean value of true.
|findBySalariedTrue
|Key-value, Wide-Column

|False
|Finds results where the property has a boolean value of false.
|findByCompletedFalse
|Key-value, Wide-Column

|OrderBy
|Specify a static sorting order followed by one or more ordered pairings of a property path and direction (`Asc` or `Desc`). The direction `Asc` can be omitted from the final property listed, in which case ascending order is implied for that property.
|findByAgeOrderByHeightDescIdAsc findByAgeOrderById
|Key-value, Wide-Column

|Desc
|Specify a static sorting order of descending.
|findByNameOrderByAgeDesc
|Key-value, Wide-Column

|Asc
|Specify a static sorting order of ascending.
|findByNameOrderByAgeAsc
|Key-value, Wide-Column

|===

[NOTE]
====
The "Not Required For" column indicates the database types for which the respective keyword is not required or applicable.
====

<<<<<<< HEAD
Most _Query by Method Name_ conditions require a single repository method parameter. The `Between` condition requires two parameters. `Null`, `True`, and `False` require none. The repository method parameters used for _Query by Method Name_ conditions follow the order in which the _Query by Method Name_ conditions appear within the method name.

In the following example the value of the first parameter, `namePattern`, is used for `NameLike`, the values of the second and third parameters, `minYear` and `maxYear`, are used for `YearMadeBetween`, and the value of the fourth parameter, `maxPrice`, is used for `PriceLessThan`.

[source,java]
----
List<Product> findByNameLikeAndYearMadeBetweenAndPriceLessThan(String namePattern,
                                                               int minYear,
                                                               int maxYear,
                                                               float maxPrice,
                                                               Limit limit,
                                                               Sort<?>... sorts)
----

===== Patterns
=======
==== Patterns
>>>>>>> decdd4f9

Wildcard characters for patterns are determined by the data access provider. For relational databases, `_` matches any one character and `%` matches 0 or more characters.

==== Logical Operator Precedence

For relational databases, the logical operator `And` takes precedence over `Or`, meaning that `And` is evaluated on conditions before `Or` when both are specified on the same method. For other database types, the precedence is limited to the capabilities of the database. For example, some graph databases are limited to precedence in traversal order.

=== Return Types

Refer to the Jakarta Data module Javadoc section on "Return Types for Repository Methods" for a listing of valid return types for methods using Query by Method Name.

=== Persistent Field Names in Query by Method Name

Section 3.2 of the Jakarta Data specification describes how names are assigned to persistent fields of an entity.

For _Query by Method Name_, the use of delimiters within a compound name is optional. Delimiters may be omitted entirely from a compound name when they are not needed to disambiguate the persistent field to which the name refers. But for a given entity property name, delimiter usage must be consistent: either the delimiter must be used between every pair of persistent field names within the compound name, or it must not occur within the compound name.

Resolution of a persistent field involves the following steps:

1. A persistent field name is extracted from the method name according to the <<BNF Grammar for Query Methods>>. For example, if the query method name is `findByAddressZipCode`, the extracted field name is `AddressZipCode`.

2. The extracted name is matched against the fields of the entity class. If the name assigned to a persistent field of the entity class matches the extracted name, ignoring case, then the extracted name resolves to that field.

3. Otherwise, if no match is found among the fields of the entity, the extracted name is matched against the fields of entity classes and embedded classes reachable from the entity class, interpreting the extracted name as a compound name, as outlined in the previous section, both with and without the optional delimiter. If the compound name assigned to a persistent field matches the extracted name, also interpreted as a compound name, and ignoring case, then the extracted name resolves to that field.

4. If no matching persistent field is found in either of the previous steps, the provider is permitted to reject the query method or to throw `UnsupportedOperationException` when the method is called.

A persistent field name used in a _Query by Method Name_ must not contain a <<Query by Method Name Keywords,keyword>> reserved by _Query by Method Name_.

==== Scenario 1: Person Repository with Unambiguous Resolution

In this scenario, we have the following data model:

[source,java]
----
class Person {
  private Long id;
  private MailingAddress address;
}

class MailingAddress {
  private int zipcode;
}
----

The `Person` entity does not have an `addressZipCode` field, so use of the delimiter is optional. It is valid to write both of the following repository methods, which have the same meaning,

[source,java]
----
List<Person> findByAddressZipCode(int zipCode);
List<Person> findByAddress_zipcode(int zipCode);
----

==== Scenario 2: Order Repository with Resolution that requires a Delimiter

In this scenario, we have the following data model:

[source,java]
----
class Order {
  private Long id;
  private String addressZipCode;
  private MailingAddress address;
}

class MailingAddress {
  private int zipcode;
}
----

The `Order` entity has an `addressZipCode` field, as well as an `address` field for an embeddable class with a `zipcode` field. The method name `findByAddressZipCode` points to the `addressZipCode` field and cannot be used to navigate to the embedded class. To navigate to the `zipcode` field of the embedded class, the delimiter must be used:

[source,java]
----
List<Order> findByAddress_zipcode(int zipCode);
----<|MERGE_RESOLUTION|>--- conflicted
+++ resolved
@@ -279,7 +279,6 @@
 The "Not Required For" column indicates the database types for which the respective keyword is not required or applicable.
 ====
 
-<<<<<<< HEAD
 Most _Query by Method Name_ conditions require a single repository method parameter. The `Between` condition requires two parameters. `Null`, `True`, and `False` require none. The repository method parameters used for _Query by Method Name_ conditions follow the order in which the _Query by Method Name_ conditions appear within the method name.
 
 In the following example the value of the first parameter, `namePattern`, is used for `NameLike`, the values of the second and third parameters, `minYear` and `maxYear`, are used for `YearMadeBetween`, and the value of the fourth parameter, `maxPrice`, is used for `PriceLessThan`.
@@ -294,10 +293,7 @@
                                                                Sort<?>... sorts)
 ----
 
-===== Patterns
-=======
 ==== Patterns
->>>>>>> decdd4f9
 
 Wildcard characters for patterns are determined by the data access provider. For relational databases, `_` matches any one character and `%` matches 0 or more characters.
 
