--- conflicted
+++ resolved
@@ -539,16 +539,10 @@
 [source,java]
 ----
 Customer c = ...
-<<<<<<< HEAD
 PageRequest p = PageRequest.ofPage(10)
                            .size(50)
                            .afterCursor(Cursor.forKey(c.lastName, c.firstName, c.id));
-page = customers.findByZipcodeOrderByLastNameAscFirstNameAscIdAsc(55902, p);
-=======
-PageRequest p = PageRequest.ofSize(50)
-                           .afterKey(c.lastName, c.firstName, c.id);
 page = customers.findByZipcode(55902, p);
->>>>>>> 735525b6
 ----
 
 The sort criteria for a repository method that performs cursor-based pagination must uniquely identify each entity and must be provided by:
@@ -656,19 +650,13 @@
 [source,java]
 ----
 float priceMidpoint = 50.0f;
-<<<<<<< HEAD
-Order<Product> order = Order.by(_Product.price.asc(),
-                                _Product.id.asc());
-PageRequest pageRequest = PageRequest.ofPage(5).size(10)
-             .afterCursor(Cursor.forKey(priceMidpoint, 0L));
-=======
 Order<Product> order =
         Order.by(_Product.price.asc(),
                  _Product.id.asc());
 PageRequest pageRequest =
-        PageRequest.ofSize(10)
-                   .afterKey(priceMidpoint, 0L);
->>>>>>> 735525b6
+        PageRequest.ofPage(5)
+                   .size(10)
+                   .afterCursor(Cursor.forKey(priceMidpoint, 0L));
 CursoredPage<Product> moreExpensive =
         products.findByNameLike(pattern, pageRequest, order);
 ----
@@ -677,16 +665,10 @@
 
 [source,java]
 ----
-<<<<<<< HEAD
-pageRequest = moreExpensive.hasContent() && moreExpensive.hasPrevious()
-        ? moreExpensive.previousPageRequest()
-        : pageRequest.beforeCursor(Cursor.forKey(priceMidpoint, 1L));
-=======
 pageRequest =
-        moreExpensive.hasContent()
-                ? pageRequest.beforeCursor(moreExpensive.getCursor(0))
-                : pageRequest.beforeKey(priceMidpoint, 1L);
->>>>>>> 735525b6
+        moreExpensive.hasContent() && moreExpensive.hasPrevious()
+                ? moreExpensive.previousPageRequest()
+                : pageRequest.beforeCursor(Cursor.forKey(priceMidpoint, 1L));
 CursoredPage<Product> lessExpensive =
         products.findByNameLike(pattern, pageRequest, order);
 ----
